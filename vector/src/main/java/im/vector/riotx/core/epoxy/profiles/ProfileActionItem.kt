/*
 * Copyright 2019 New Vector Ltd
 *
 * Licensed under the Apache License, Version 2.0 (the "License");
 * you may not use this file except in compliance with the License.
 * You may obtain a copy of the License at
 *
 * http://www.apache.org/licenses/LICENSE-2.0
 *
 * Unless required by applicable law or agreed to in writing, software
 * distributed under the License is distributed on an "AS IS" BASIS,
 * WITHOUT WARRANTIES OR CONDITIONS OF ANY KIND, either express or implied.
 * See the License for the specific language governing permissions and
 * limitations under the License.
 */

package im.vector.riotx.core.epoxy.profiles

import android.content.res.ColorStateList
import android.view.View
import android.widget.ImageView
import android.widget.TextView
import androidx.core.content.ContextCompat
import androidx.core.view.isVisible
import androidx.core.widget.ImageViewCompat
import com.airbnb.epoxy.EpoxyAttribute
import com.airbnb.epoxy.EpoxyModelClass
import im.vector.matrix.android.api.util.MatrixItem
import im.vector.riotx.R
import im.vector.riotx.core.epoxy.VectorEpoxyHolder
import im.vector.riotx.core.epoxy.VectorEpoxyModel
import im.vector.riotx.core.extensions.setTextOrHide
import im.vector.riotx.features.home.AvatarRenderer
import im.vector.riotx.features.themes.ThemeUtils

@EpoxyModelClass(layout = R.layout.item_profile_action)
abstract class ProfileActionItem : VectorEpoxyModel<ProfileActionItem.Holder>() {

    @EpoxyAttribute
    lateinit var title: String
    @EpoxyAttribute
    var subtitle: String? = null

    @EpoxyAttribute
    var iconRes: Int = 0

    @EpoxyAttribute
    var tintIcon: Boolean = true

    @EpoxyAttribute
    var editableRes: Int = R.drawable.ic_arrow_right

    @EpoxyAttribute
    var accessoryRes: Int = 0

    @EpoxyAttribute
    var accessoryMatrixItem: MatrixItem? = null

    @EpoxyAttribute
    var avatarRenderer: AvatarRenderer? = null

    @EpoxyAttribute
    var editable: Boolean = true

    @EpoxyAttribute
    var destructive: Boolean = false

    @EpoxyAttribute
    var listener: View.OnClickListener? = null

    override fun bind(holder: Holder) {
        super.bind(holder)
        holder.view.setOnClickListener(listener)
        if (listener == null) {
            holder.view.isClickable = false
        }
        holder.title.text = title
        val tintColor = if (destructive) {
            ContextCompat.getColor(holder.view.context, R.color.riotx_notice)
        } else {
            ThemeUtils.getColor(holder.view.context, R.attr.riotx_text_primary)
        }
        holder.title.setTextColor(tintColor)
        holder.subtitle.setTextOrHide(subtitle)
        if (iconRes != 0) {
            holder.icon.setImageResource(iconRes)
            if (tintIcon) {
                ImageViewCompat.setImageTintList(holder.icon, ColorStateList.valueOf(tintColor))
            } else {
                ImageViewCompat.setImageTintList(holder.icon, null)
            }
            holder.icon.isVisible = true
        } else {
            holder.icon.isVisible = false
        }

        if (accessoryRes != 0) {
            holder.secondaryAccessory.setImageResource(accessoryRes)
            holder.secondaryAccessory.isVisible = true
        } else {
            holder.secondaryAccessory.isVisible = false
        }

<<<<<<< HEAD
        if (accessoryMatrixItem != null) {
            avatarRenderer?.render(accessoryMatrixItem!!, holder.secondaryAccessory)
            holder.secondaryAccessory.isVisible = true
        } else {
            holder.secondaryAccessory.isVisible = false
        }

        if (editableRes != 0) {
=======
        if (editableRes != 0 && editable) {
>>>>>>> 55b61775
            val tintColorSecondary = if (destructive) {
                tintColor
            } else {
                ThemeUtils.getColor(holder.view.context, R.attr.riotx_text_secondary)
            }
            holder.editable.setImageResource(editableRes)
            ImageViewCompat.setImageTintList(holder.editable, ColorStateList.valueOf(tintColorSecondary))
            holder.editable.isVisible = true
        } else {
            holder.editable.isVisible = false
        }
    }

    class Holder : VectorEpoxyHolder() {
        val icon by bind<ImageView>(R.id.actionIcon)
        val title by bind<TextView>(R.id.actionTitle)
        val subtitle by bind<TextView>(R.id.actionSubtitle)
        val editable by bind<ImageView>(R.id.actionEditable)
        val secondaryAccessory by bind<ImageView>(R.id.actionSecondaryAccessory)
    }
}<|MERGE_RESOLUTION|>--- conflicted
+++ resolved
@@ -101,7 +101,6 @@
             holder.secondaryAccessory.isVisible = false
         }
 
-<<<<<<< HEAD
         if (accessoryMatrixItem != null) {
             avatarRenderer?.render(accessoryMatrixItem!!, holder.secondaryAccessory)
             holder.secondaryAccessory.isVisible = true
@@ -109,10 +108,7 @@
             holder.secondaryAccessory.isVisible = false
         }
 
-        if (editableRes != 0) {
-=======
         if (editableRes != 0 && editable) {
->>>>>>> 55b61775
             val tintColorSecondary = if (destructive) {
                 tintColor
             } else {
