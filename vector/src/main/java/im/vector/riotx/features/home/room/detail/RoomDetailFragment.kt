--- conflicted
+++ resolved
@@ -55,11 +55,6 @@
 import im.vector.matrix.android.api.session.content.ContentAttachmentData
 import im.vector.matrix.android.api.session.events.model.Event
 import im.vector.matrix.android.api.session.room.model.Membership
-<<<<<<< HEAD
-import im.vector.matrix.android.api.session.room.model.RoomMember
-import im.vector.matrix.android.api.session.room.model.RoomSummary
-=======
->>>>>>> 62457635
 import im.vector.matrix.android.api.session.room.model.message.*
 import im.vector.matrix.android.api.session.room.send.SendState
 import im.vector.matrix.android.api.session.room.timeline.Timeline
@@ -80,14 +75,6 @@
 import im.vector.riotx.features.attachments.AttachmentTypeSelectorView
 import im.vector.riotx.features.attachments.AttachmentsHelper
 import im.vector.riotx.features.attachments.ContactAttachment
-<<<<<<< HEAD
-import im.vector.riotx.features.autocomplete.command.AutocompleteCommandPresenter
-import im.vector.riotx.features.autocomplete.command.CommandAutocompletePolicy
-import im.vector.riotx.features.autocomplete.group.AutocompleteGroupPresenter
-import im.vector.riotx.features.autocomplete.member.AutocompleteMemberPresenter
-import im.vector.riotx.features.autocomplete.room.AutocompleteRoomPresenter
-=======
->>>>>>> 62457635
 import im.vector.riotx.features.command.Command
 import im.vector.riotx.features.home.AvatarRenderer
 import im.vector.riotx.features.home.getColorFromUserId
@@ -140,15 +127,7 @@
         private val session: Session,
         private val avatarRenderer: AvatarRenderer,
         private val timelineEventController: TimelineEventController,
-<<<<<<< HEAD
-        private val commandAutocompletePolicy: CommandAutocompletePolicy,
-        private val autocompleteCommandPresenter: AutocompleteCommandPresenter,
-        private val autocompleteMemberPresenter: AutocompleteMemberPresenter,
-        private val autocompleteRoomPresenter: AutocompleteRoomPresenter,
-        private val autocompleteGroupPresenter: AutocompleteGroupPresenter,
-=======
         private val autoCompleter: AutoCompleter,
->>>>>>> 62457635
         private val permalinkHandler: PermalinkHandler,
         private val notificationDrawerManager: NotificationDrawerManager,
         val roomDetailViewModelFactory: RoomDetailViewModel.Factory,
@@ -158,13 +137,7 @@
 ) :
         VectorBaseFragment(),
         TimelineEventController.Callback,
-<<<<<<< HEAD
-        AutocompleteMemberPresenter.Callback,
-        AutocompleteRoomPresenter.Callback,
-        AutocompleteGroupPresenter.Callback,
-=======
         AutoCompleter.AutoCompleterListener,
->>>>>>> 62457635
         VectorInviteView.Callback,
         JumpToReadMarkerView.Callback,
         AttachmentTypeSelectorView.Callback,
@@ -587,169 +560,7 @@
     }
 
     private fun setupComposer() {
-<<<<<<< HEAD
-        val elevation = 6f
-        val backgroundDrawable = ColorDrawable(ThemeUtils.getColor(requireContext(), R.attr.riotx_background))
-        Autocomplete.on<Command>(composerLayout.composerEditText)
-                .with(commandAutocompletePolicy)
-                .with(autocompleteCommandPresenter)
-                .with(elevation)
-                .with(backgroundDrawable)
-                .with(object : AutocompleteCallback<Command> {
-                    override fun onPopupItemClicked(editable: Editable, item: Command): Boolean {
-                        editable.clear()
-                        editable
-                                .append(item.command)
-                                .append(" ")
-                        return true
-                    }
-
-                    override fun onPopupVisibilityChanged(shown: Boolean) {
-                    }
-                })
-                .build()
-
-        autocompleteRoomPresenter.callback = this
-        Autocomplete.on<RoomSummary>(composerLayout.composerEditText)
-                .with(CharPolicy('#', true))
-                .with(autocompleteRoomPresenter)
-                .with(elevation)
-                .with(backgroundDrawable)
-                .with(object : AutocompleteCallback<RoomSummary> {
-                    override fun onPopupItemClicked(editable: Editable, item: RoomSummary): Boolean {
-                        // Detect last '#' and remove it
-                        var startIndex = editable.lastIndexOf("#")
-                        if (startIndex == -1) {
-                            startIndex = 0
-                        }
-
-                        // Detect next word separator
-                        var endIndex = editable.indexOf(" ", startIndex)
-                        if (endIndex == -1) {
-                            endIndex = editable.length
-                        }
-
-                        // Replace the word by its completion
-                        val matrixItem = item.toRoomAliasMatrixItem()
-                        val displayName = matrixItem.getBestName()
-
-                        // with a trailing space
-                        editable.replace(startIndex, endIndex, "$displayName ")
-
-                        // Add the span
-                        val span = PillImageSpan(
-                                glideRequests,
-                                avatarRenderer,
-                                requireContext(),
-                                matrixItem
-                        )
-                        span.bind(composerLayout.composerEditText)
-
-                        editable.setSpan(span, startIndex, startIndex + displayName.length, Spannable.SPAN_EXCLUSIVE_EXCLUSIVE)
-
-                        return true
-                    }
-
-                    override fun onPopupVisibilityChanged(shown: Boolean) {
-                    }
-                })
-                .build()
-
-        autocompleteGroupPresenter.callback = this
-        Autocomplete.on<GroupSummary>(composerLayout.composerEditText)
-                .with(CharPolicy('+', true))
-                .with(autocompleteGroupPresenter)
-                .with(elevation)
-                .with(backgroundDrawable)
-                .with(object : AutocompleteCallback<GroupSummary> {
-                    override fun onPopupItemClicked(editable: Editable, item: GroupSummary): Boolean {
-                        // Detect last '+' and remove it
-                        var startIndex = editable.lastIndexOf("+")
-                        if (startIndex == -1) {
-                            startIndex = 0
-                        }
-
-                        // Detect next word separator
-                        var endIndex = editable.indexOf(" ", startIndex)
-                        if (endIndex == -1) {
-                            endIndex = editable.length
-                        }
-
-                        // Replace the word by its completion
-                        val matrixItem = item.toMatrixItem()
-                        val displayName = matrixItem.getBestName()
-
-                        // with a trailing space
-                        editable.replace(startIndex, endIndex, "$displayName ")
-
-                        // Add the span
-                        val span = PillImageSpan(
-                                glideRequests,
-                                avatarRenderer,
-                                requireContext(),
-                                matrixItem
-                        )
-                        span.bind(composerLayout.composerEditText)
-
-                        editable.setSpan(span, startIndex, startIndex + displayName.length, Spannable.SPAN_EXCLUSIVE_EXCLUSIVE)
-
-                        return true
-                    }
-
-                    override fun onPopupVisibilityChanged(shown: Boolean) {
-                    }
-                })
-                .build()
-
-        autocompleteMemberPresenter.callback = this
-        Autocomplete.on<RoomMember>(composerLayout.composerEditText)
-                .with(CharPolicy('@', true))
-                .with(autocompleteMemberPresenter)
-                .with(elevation)
-                .with(backgroundDrawable)
-                .with(object : AutocompleteCallback<RoomMember> {
-                    override fun onPopupItemClicked(editable: Editable, item: RoomMember): Boolean {
-                        // Detect last '@' and remove it
-                        var startIndex = editable.lastIndexOf("@")
-                        if (startIndex == -1) {
-                            startIndex = 0
-                        }
-
-                        // Detect next word separator
-                        var endIndex = editable.indexOf(" ", startIndex)
-                        if (endIndex == -1) {
-                            endIndex = editable.length
-                        }
-
-                        // Replace the word by its completion
-                        val matrixItem = item.toMatrixItem()
-                        val displayName = matrixItem.getBestName()
-
-                        // with a trailing space
-                        editable.replace(startIndex, endIndex, "$displayName ")
-
-                        // Add the span
-                        val span = PillImageSpan(
-                                glideRequests,
-                                avatarRenderer,
-                                requireContext(),
-                                matrixItem
-                        )
-                        span.bind(composerLayout.composerEditText)
-
-                        editable.setSpan(span, startIndex, startIndex + displayName.length, Spannable.SPAN_EXCLUSIVE_EXCLUSIVE)
-
-                        return true
-                    }
-
-                    override fun onPopupVisibilityChanged(shown: Boolean) {
-                    }
-                })
-                .build()
-=======
         autoCompleter.setup(composerLayout.composerEditText, this)
->>>>>>> 62457635
-
         composerLayout.callback = object : TextComposerView.Callback {
             override fun onAddAttachment() {
                 if (!::attachmentTypeSelector.isInitialized) {
@@ -846,13 +657,7 @@
     }
 
     private fun renderTextComposerState(state: TextComposerViewState) {
-<<<<<<< HEAD
-        autocompleteMemberPresenter.render(state.asyncMembers)
-        autocompleteRoomPresenter.render(state.asyncRooms)
-        autocompleteGroupPresenter.render(state.asyncGroups)
-=======
         autoCompleter.render(state)
->>>>>>> 62457635
     }
 
     private fun renderTombstoneEventHandling(async: Async<String>) {
