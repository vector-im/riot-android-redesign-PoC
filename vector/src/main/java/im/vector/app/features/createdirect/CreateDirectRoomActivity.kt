/*
 *
 *  * Copyright 2019 New Vector Ltd
 *  *
 *  * Licensed under the Apache License, Version 2.0 (the "License");
 *  * you may not use this file except in compliance with the License.
 *  * You may obtain a copy of the License at
 *  *
 *  *     http://www.apache.org/licenses/LICENSE-2.0
 *  *
 *  * Unless required by applicable law or agreed to in writing, software
 *  * distributed under the License is distributed on an "AS IS" BASIS,
 *  * WITHOUT WARRANTIES OR CONDITIONS OF ANY KIND, either express or implied.
 *  * See the License for the specific language governing permissions and
 *  * limitations under the License.
 *
 */

package im.vector.app.features.createdirect

import android.content.Context
import android.content.Intent
import android.os.Bundle
import android.view.View
import android.widget.Toast
import androidx.appcompat.app.AlertDialog
import com.airbnb.mvrx.Async
import com.airbnb.mvrx.Fail
import com.airbnb.mvrx.Loading
import com.airbnb.mvrx.Success
import com.airbnb.mvrx.viewModel
import im.vector.app.R
import im.vector.app.core.di.ScreenComponent
import im.vector.app.core.error.ErrorFormatter
import im.vector.app.core.extensions.addFragment
import im.vector.app.core.extensions.addFragmentToBackstack
import im.vector.app.core.extensions.exhaustive
import im.vector.app.core.platform.SimpleFragmentActivity
import im.vector.app.core.platform.WaitingViewData
import im.vector.app.core.utils.PERMISSIONS_FOR_MEMBERS_SEARCH
import im.vector.app.core.utils.PERMISSIONS_FOR_TAKING_PHOTO
import im.vector.app.core.utils.PERMISSION_REQUEST_CODE_LAUNCH_CAMERA
import im.vector.app.core.utils.PERMISSION_REQUEST_CODE_READ_CONTACTS
import im.vector.app.core.utils.allGranted
import im.vector.app.core.utils.checkPermissions
import im.vector.app.features.contactsbook.ContactsBookFragment
import im.vector.app.features.contactsbook.ContactsBookViewModel
import im.vector.app.features.userdirectory.KnownUsersFragment
import im.vector.app.features.userdirectory.KnownUsersFragmentArgs
import im.vector.app.features.userdirectory.UserDirectoryFragment
import im.vector.app.features.userdirectory.UserDirectorySharedAction
import im.vector.app.features.userdirectory.UserDirectorySharedActionViewModel
import im.vector.app.features.userdirectory.UserDirectoryViewModel
import kotlinx.android.synthetic.main.activity.*
import org.matrix.android.sdk.api.failure.Failure
import org.matrix.android.sdk.api.session.room.failure.CreateRoomFailure
import java.net.HttpURLConnection
import javax.inject.Inject

class CreateDirectRoomActivity : SimpleFragmentActivity() {

    private val viewModel: CreateDirectRoomViewModel by viewModel()
    private lateinit var sharedActionViewModel: UserDirectorySharedActionViewModel
    @Inject lateinit var userDirectoryViewModelFactory: UserDirectoryViewModel.Factory
    @Inject lateinit var createDirectRoomViewModelFactory: CreateDirectRoomViewModel.Factory
    @Inject lateinit var contactsBookViewModelFactory: ContactsBookViewModel.Factory
    @Inject lateinit var errorFormatter: ErrorFormatter

    override fun injectWith(injector: ScreenComponent) {
        super.injectWith(injector)
        injector.inject(this)
    }

    override fun onCreate(savedInstanceState: Bundle?) {
        super.onCreate(savedInstanceState)
        toolbar.visibility = View.GONE
        sharedActionViewModel = viewModelProvider.get(UserDirectorySharedActionViewModel::class.java)
<<<<<<< HEAD
        if (intent?.getBooleanExtra(BY_QR_CODE, false)!!) {
            if (isFirstCreation()) { openAddByQrCode() }
        } else {
            sharedActionViewModel
                    .observe()
                    .subscribe { sharedAction ->
                        when (sharedAction) {
                            UserDirectorySharedAction.OpenUsersDirectory    ->
                                addFragmentToBackstack(R.id.container, UserDirectoryFragment::class.java)
                            UserDirectorySharedAction.Close                 -> finish()
                            UserDirectorySharedAction.GoBack                -> onBackPressed()
                            is UserDirectorySharedAction.OnMenuItemSelected -> onMenuItemSelected(sharedAction)
                            UserDirectorySharedAction.OpenPhoneBook         -> openPhoneBook()
                        }.exhaustive
                    }
                    .disposeOnDestroy()
            if (isFirstCreation()) {
                addFragment(
                        R.id.container,
                        KnownUsersFragment::class.java,
                        KnownUsersFragmentArgs(
                                title = getString(R.string.fab_menu_create_chat),
                                menuResId = R.menu.vector_create_direct_room
                        )
                )
            }
=======
        sharedActionViewModel
                .observe()
                .subscribe { sharedAction ->
                    when (sharedAction) {
                        UserDirectorySharedAction.OpenUsersDirectory    ->
                            addFragmentToBackstack(R.id.container, UserDirectoryFragment::class.java)
                        UserDirectorySharedAction.Close                 -> finish()
                        UserDirectorySharedAction.GoBack                -> onBackPressed()
                        is UserDirectorySharedAction.OnMenuItemSelected -> onMenuItemSelected(sharedAction)
                        UserDirectorySharedAction.OpenPhoneBook         -> openPhoneBook()
                    }.exhaustive
                }
                .disposeOnDestroy()
        if (isFirstCreation()) {
            addFragment(
                    R.id.container,
                    KnownUsersFragment::class.java,
                    KnownUsersFragmentArgs(
                            title = getString(R.string.fab_menu_create_chat),
                            menuResId = R.menu.vector_create_direct_room,
                            isCreatingRoom = true
                    )
            )
>>>>>>> 0753ba34
        }
        viewModel.selectSubscribe(this, CreateDirectRoomViewState::createAndInviteState) {
            renderCreateAndInviteState(it)
        }
    }

    private fun openAddByQrCode() {
        if (checkPermissions(PERMISSIONS_FOR_TAKING_PHOTO, this, PERMISSION_REQUEST_CODE_LAUNCH_CAMERA, 0)) {
            addFragment(R.id.container, CreateDirectRoomByQrCodeFragment::class.java)
        }
    }

    private fun openPhoneBook() {
        // Check permission first
        if (checkPermissions(PERMISSIONS_FOR_MEMBERS_SEARCH,
                        this,
                        PERMISSION_REQUEST_CODE_READ_CONTACTS,
                        0)) {
            addFragmentToBackstack(R.id.container, ContactsBookFragment::class.java)
        }
    }

    override fun onRequestPermissionsResult(requestCode: Int, permissions: Array<String>, grantResults: IntArray) {
        super.onRequestPermissionsResult(requestCode, permissions, grantResults)
        if (allGranted(grantResults)) {
            if (requestCode == PERMISSION_REQUEST_CODE_READ_CONTACTS) {
                doOnPostResume { addFragmentToBackstack(R.id.container, ContactsBookFragment::class.java) }
            } else if (requestCode == PERMISSION_REQUEST_CODE_LAUNCH_CAMERA && intent?.getBooleanExtra(BY_QR_CODE, false)!!) {
                addFragment(R.id.container, CreateDirectRoomByQrCodeFragment::class.java)
            }
        } else {
            Toast.makeText(baseContext, R.string.missing_permissions_error, Toast.LENGTH_SHORT).show()
            if (requestCode == PERMISSION_REQUEST_CODE_LAUNCH_CAMERA && intent?.getBooleanExtra(BY_QR_CODE, false)!!) {
                finish()
            }
        }
    }

    private fun onMenuItemSelected(action: UserDirectorySharedAction.OnMenuItemSelected) {
        if (action.itemId == R.id.action_create_direct_room) {
            viewModel.handle(CreateDirectRoomAction.CreateRoomAndInviteSelectedUsers(
                    action.invitees,
                    action.existingDmRoomId
            ))
        }
    }

    private fun renderCreateAndInviteState(state: Async<String>) {
        when (state) {
            is Loading -> renderCreationLoading()
            is Success -> renderCreationSuccess(state())
            is Fail    -> renderCreationFailure(state.error)
        }
    }

    private fun renderCreationLoading() {
        updateWaitingView(WaitingViewData(getString(R.string.creating_direct_room)))
    }

    private fun renderCreationFailure(error: Throwable) {
        hideWaitingView()
        when (error) {
            is CreateRoomFailure.CreatedWithTimeout           -> {
                finish()
            }
            is CreateRoomFailure.CreatedWithFederationFailure -> {
                AlertDialog.Builder(this)
                        .setMessage(getString(R.string.create_room_federation_error, error.matrixError.message))
                        .setCancelable(false)
                        .setPositiveButton(R.string.ok) { _, _ -> finish() }
                        .show()
            }
            else                                              -> {
                val message = if (error is Failure.ServerError && error.httpCode == HttpURLConnection.HTTP_INTERNAL_ERROR /*500*/) {
                    // This error happen if the invited userId does not exist.
                    getString(R.string.create_room_dm_failure)
                } else {
                    errorFormatter.toHumanReadable(error)
                }
                AlertDialog.Builder(this)
                        .setMessage(message)
                        .setPositiveButton(R.string.ok, null)
                        .show()
            }
        }
    }

    private fun renderCreationSuccess(roomId: String?) {
        // Navigate to freshly created room
        if (roomId != null) {
            navigator.openRoom(this, roomId)
        }
        finish()
    }

    companion object {
        private const val BY_QR_CODE = "BY_QR_CODE"

        fun getIntent(context: Context, byQrCode: Boolean = false): Intent {
            return Intent(context, CreateDirectRoomActivity::class.java).apply {
                putExtra(BY_QR_CODE, byQrCode)
            }
        }
    }
}<|MERGE_RESOLUTION|>--- conflicted
+++ resolved
@@ -75,7 +75,6 @@
         super.onCreate(savedInstanceState)
         toolbar.visibility = View.GONE
         sharedActionViewModel = viewModelProvider.get(UserDirectorySharedActionViewModel::class.java)
-<<<<<<< HEAD
         if (intent?.getBooleanExtra(BY_QR_CODE, false)!!) {
             if (isFirstCreation()) { openAddByQrCode() }
         } else {
@@ -98,35 +97,11 @@
                         KnownUsersFragment::class.java,
                         KnownUsersFragmentArgs(
                                 title = getString(R.string.fab_menu_create_chat),
-                                menuResId = R.menu.vector_create_direct_room
+                                menuResId = R.menu.vector_create_direct_room,
+                                isCreatingRoom = true
                         )
                 )
             }
-=======
-        sharedActionViewModel
-                .observe()
-                .subscribe { sharedAction ->
-                    when (sharedAction) {
-                        UserDirectorySharedAction.OpenUsersDirectory    ->
-                            addFragmentToBackstack(R.id.container, UserDirectoryFragment::class.java)
-                        UserDirectorySharedAction.Close                 -> finish()
-                        UserDirectorySharedAction.GoBack                -> onBackPressed()
-                        is UserDirectorySharedAction.OnMenuItemSelected -> onMenuItemSelected(sharedAction)
-                        UserDirectorySharedAction.OpenPhoneBook         -> openPhoneBook()
-                    }.exhaustive
-                }
-                .disposeOnDestroy()
-        if (isFirstCreation()) {
-            addFragment(
-                    R.id.container,
-                    KnownUsersFragment::class.java,
-                    KnownUsersFragmentArgs(
-                            title = getString(R.string.fab_menu_create_chat),
-                            menuResId = R.menu.vector_create_direct_room,
-                            isCreatingRoom = true
-                    )
-            )
->>>>>>> 0753ba34
         }
         viewModel.selectSubscribe(this, CreateDirectRoomViewState::createAndInviteState) {
             renderCreateAndInviteState(it)
