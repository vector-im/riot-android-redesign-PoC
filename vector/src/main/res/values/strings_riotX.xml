<?xml version="1.0" encoding="utf-8"?>
<resources>

    <!-- Strings not defined in Riot -->

    <!-- Sections has been created to avoid merge conflict. Let's see if it's better -->

    <!-- BEGIN Strings added by Valere -->
    <string name="settings_dev_tools">Dev Tools</string>
    <string name="settings_account_data">Account Data</string>
    <plurals name="poll_info">
        <item quantity="zero">%d vote</item>
        <item quantity="other">%d votes</item>
    </plurals>
    <plurals name="poll_info_final">
        <item quantity="zero">%d vote - Final results</item>
        <item quantity="other">%d votes - Final results</item>
    </plurals>
    <string name="poll_item_selected_aria">Selected Option</string>
    <string name="command_description_poll">Creates a simple poll</string>
    <!-- END Strings added by Valere -->


    <!-- BEGIN Strings added by Benoit -->
    <string name="message_action_item_redact">Remove…</string>
<<<<<<< HEAD
    <string name="share_confirm_room">Do you want to send this attachment to %1$s?</string>
    <plurals name="send_images_with_original_size">
        <item quantity="one">Send image with the original size</item>
        <item quantity="other">Send images with the original size</item>
    </plurals>
    <!-- END Strings added by Benoit -->


=======
    <string name="login_signup_username_hint">Username</string>
>>>>>>> 629ecf78
    <!-- BEGIN Strings added by Benoit -->

    <!-- END Strings added by Benoit -->

    <!-- BEGIN Strings added by Onuray -->
    <string name="delete_event_dialog_title">Confirm Removal</string>
    <string name="delete_event_dialog_content">Are you sure you wish to remove (delete) this event? Note that if you delete a room name or topic change, it could undo the change.</string>
    <string name="delete_event_dialog_reason_checkbox">Include a reason</string>
    <string name="delete_event_dialog_reason_hint">Reason for redacting</string>

    <string name="event_redacted_by_user_reason_with_reason">Event deleted by user, reason: %1$s</string>
    <string name="event_redacted_by_admin_reason_with_reason">Event moderated by room admin, reason: %1$s</string>
    <!-- END Strings added by Onuray -->


    <!-- BEGIN Strings added by Others -->

    <!-- END Strings added by Others -->

</resources><|MERGE_RESOLUTION|>--- conflicted
+++ resolved
@@ -23,18 +23,14 @@
 
     <!-- BEGIN Strings added by Benoit -->
     <string name="message_action_item_redact">Remove…</string>
-<<<<<<< HEAD
     <string name="share_confirm_room">Do you want to send this attachment to %1$s?</string>
     <plurals name="send_images_with_original_size">
         <item quantity="one">Send image with the original size</item>
         <item quantity="other">Send images with the original size</item>
     </plurals>
+    <string name="login_signup_username_hint">Username</string>
     <!-- END Strings added by Benoit -->
 
-
-=======
-    <string name="login_signup_username_hint">Username</string>
->>>>>>> 629ecf78
     <!-- BEGIN Strings added by Benoit -->
 
     <!-- END Strings added by Benoit -->
