--- conflicted
+++ resolved
@@ -22,11 +22,6 @@
         val io: CoroutineDispatcher,
         val computation: CoroutineDispatcher,
         val main: CoroutineDispatcher,
-<<<<<<< HEAD
         val crypto: CoroutineDispatcher,
-        val sync: CoroutineDispatcher,
         val dmVerif: CoroutineDispatcher
-=======
-        val crypto: CoroutineDispatcher
->>>>>>> 90f2199e
 )