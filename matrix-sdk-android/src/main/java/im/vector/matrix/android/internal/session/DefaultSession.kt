/*
 * Copyright 2019 New Vector Ltd
 *
 * Licensed under the Apache License, Version 2.0 (the "License");
 * you may not use this file except in compliance with the License.
 * You may obtain a copy of the License at
 *
 * http://www.apache.org/licenses/LICENSE-2.0
 *
 * Unless required by applicable law or agreed to in writing, software
 * distributed under the License is distributed on an "AS IS" BASIS,
 * WITHOUT WARRANTIES OR CONDITIONS OF ANY KIND, either express or implied.
 * See the License for the specific language governing permissions and
 * limitations under the License.
 */

package im.vector.matrix.android.internal.session

import androidx.annotation.MainThread
import androidx.lifecycle.LiveData
import dagger.Lazy
import im.vector.matrix.android.api.MatrixCallback
import im.vector.matrix.android.api.auth.data.SessionParams
import im.vector.matrix.android.api.failure.GlobalError
import im.vector.matrix.android.api.pushrules.PushRuleService
import im.vector.matrix.android.api.session.InitialSyncProgressService
import im.vector.matrix.android.api.session.Session
import im.vector.matrix.android.api.session.account.AccountService
import im.vector.matrix.android.api.session.accountdata.AccountDataService
import im.vector.matrix.android.api.session.cache.CacheService
import im.vector.matrix.android.api.session.content.ContentUploadStateTracker
import im.vector.matrix.android.api.session.content.ContentUrlResolver
import im.vector.matrix.android.api.session.crypto.CryptoService
import im.vector.matrix.android.api.session.file.FileService
import im.vector.matrix.android.api.session.group.GroupService
import im.vector.matrix.android.api.session.homeserver.HomeServerCapabilitiesService
import im.vector.matrix.android.api.session.profile.ProfileService
import im.vector.matrix.android.api.session.pushers.PushersService
import im.vector.matrix.android.api.session.room.RoomDirectoryService
import im.vector.matrix.android.api.session.room.RoomService
import im.vector.matrix.android.api.session.securestorage.SecureStorageService
import im.vector.matrix.android.api.session.securestorage.SharedSecretStorageService
import im.vector.matrix.android.api.session.signout.SignOutService
import im.vector.matrix.android.api.session.sync.FilterService
import im.vector.matrix.android.api.session.sync.SyncState
import im.vector.matrix.android.api.session.terms.TermsService
import im.vector.matrix.android.api.session.user.UserService
import im.vector.matrix.android.api.session.widgets.WidgetService
import im.vector.matrix.android.internal.auth.SessionParamsStore
import im.vector.matrix.android.internal.crypto.DefaultCryptoService
import im.vector.matrix.android.internal.crypto.crosssigning.ShieldTrustUpdater
import im.vector.matrix.android.internal.database.LiveEntityObserver
import im.vector.matrix.android.internal.di.SessionId
import im.vector.matrix.android.internal.di.WorkManagerProvider
<<<<<<< HEAD
import im.vector.matrix.android.internal.session.integrationmanager.IntegrationManager
=======
import im.vector.matrix.android.internal.session.identity.DefaultIdentityService
>>>>>>> f47bef71
import im.vector.matrix.android.internal.session.room.timeline.TimelineEventDecryptor
import im.vector.matrix.android.internal.session.sync.SyncTokenStore
import im.vector.matrix.android.internal.session.sync.job.SyncThread
import im.vector.matrix.android.internal.session.sync.job.SyncWorker
<<<<<<< HEAD
import im.vector.matrix.android.internal.session.widgets.WidgetManager
=======
import im.vector.matrix.android.internal.task.TaskExecutor
import im.vector.matrix.android.internal.util.MatrixCoroutineDispatchers
>>>>>>> f47bef71
import kotlinx.coroutines.Dispatchers
import kotlinx.coroutines.launch
import org.greenrobot.eventbus.EventBus
import org.greenrobot.eventbus.Subscribe
import org.greenrobot.eventbus.ThreadMode
import timber.log.Timber
import javax.inject.Inject
import javax.inject.Provider

@SessionScope
internal class DefaultSession @Inject constructor(
        override val sessionParams: SessionParams,
        private val workManagerProvider: WorkManagerProvider,
        private val eventBus: EventBus,
        @SessionId
        override val sessionId: String,
        private val liveEntityObservers: Set<@JvmSuppressWildcards LiveEntityObserver>,
        private val sessionListeners: SessionListeners,
        private val roomService: Lazy<RoomService>,
        private val roomDirectoryService: Lazy<RoomDirectoryService>,
        private val groupService: Lazy<GroupService>,
        private val userService: Lazy<UserService>,
        private val filterService: Lazy<FilterService>,
        private val cacheService: Lazy<CacheService>,
        private val signOutService: Lazy<SignOutService>,
        private val pushRuleService: Lazy<PushRuleService>,
        private val pushersService: Lazy<PushersService>,
        private val termsService: Lazy<TermsService>,
        private val cryptoService: Lazy<DefaultCryptoService>,
        private val fileService: Lazy<FileService>,
        private val secureStorageService: Lazy<SecureStorageService>,
        private val profileService: Lazy<ProfileService>,
        private val widgetService: Lazy<WidgetService>,
        private val syncThreadProvider: Provider<SyncThread>,
        private val contentUrlResolver: ContentUrlResolver,
        private val syncTokenStore: SyncTokenStore,
        private val sessionParamsStore: SessionParamsStore,
        private val contentUploadProgressTracker: ContentUploadStateTracker,
        private val initialSyncProgressService: Lazy<InitialSyncProgressService>,
        private val homeServerCapabilitiesService: Lazy<HomeServerCapabilitiesService>,
        private val accountDataService: Lazy<AccountDataService>,
        private val _sharedSecretStorageService: Lazy<SharedSecretStorageService>,
        private val accountService: Lazy<AccountService>,
        private val timelineEventDecryptor: TimelineEventDecryptor,
<<<<<<< HEAD
        private val integrationManager: IntegrationManager,
        private val widgetManager: WidgetManager,
        private val shieldTrustUpdater: ShieldTrustUpdater)
    : Session,
=======
        private val shieldTrustUpdater: ShieldTrustUpdater,
        private val coroutineDispatchers: MatrixCoroutineDispatchers,
        private val defaultIdentityService: DefaultIdentityService,
        private val taskExecutor: TaskExecutor
) : Session,
>>>>>>> f47bef71
        RoomService by roomService.get(),
        RoomDirectoryService by roomDirectoryService.get(),
        GroupService by groupService.get(),
        UserService by userService.get(),
        SignOutService by signOutService.get(),
        FilterService by filterService.get(),
        PushRuleService by pushRuleService.get(),
        PushersService by pushersService.get(),
        FileService by fileService.get(),
        TermsService by termsService.get(),
        InitialSyncProgressService by initialSyncProgressService.get(),
        SecureStorageService by secureStorageService.get(),
        HomeServerCapabilitiesService by homeServerCapabilitiesService.get(),
        ProfileService by profileService.get(),
        AccountDataService by accountDataService.get(),
        AccountService by accountService.get(),
        WidgetService by widgetService.get() {

    override val sharedSecretStorageService: SharedSecretStorageService
        get() = _sharedSecretStorageService.get()

    private var isOpen = false

    private var syncThread: SyncThread? = null

    override val isOpenable: Boolean
        get() = sessionParamsStore.get(sessionId)?.isTokenValid ?: false

    @MainThread
    override fun open() {
        assert(!isOpen)
        isOpen = true
        liveEntityObservers.forEach { it.start() }
        eventBus.register(this)
        timelineEventDecryptor.start()
        shieldTrustUpdater.start()
<<<<<<< HEAD
        integrationManager.start()
        widgetManager.start()
=======
        defaultIdentityService.start()
>>>>>>> f47bef71
    }

    override fun requireBackgroundSync() {
        SyncWorker.requireBackgroundSync(workManagerProvider, sessionId)
    }

    override fun startAutomaticBackgroundSync(repeatDelay: Long) {
        SyncWorker.automaticallyBackgroundSync(workManagerProvider, sessionId, 0, repeatDelay)
    }

    override fun stopAnyBackgroundSync() {
        SyncWorker.stopAnyBackgroundSync(workManagerProvider)
    }

    override fun startSync(fromForeground: Boolean) {
        Timber.i("Starting sync thread")
        assert(isOpen)
        val localSyncThread = getSyncThread()
        localSyncThread.setInitialForeground(fromForeground)
        if (!localSyncThread.isAlive) {
            localSyncThread.start()
        } else {
            localSyncThread.restart()
            Timber.w("Attempt to start an already started thread")
        }
    }

    override fun stopSync() {
        assert(isOpen)
        syncThread?.kill()
        syncThread = null
    }

    override fun close() {
        assert(isOpen)
        stopSync()
        timelineEventDecryptor.destroy()
        liveEntityObservers.forEach { it.dispose() }
        cryptoService.get().close()
        isOpen = false
        eventBus.unregister(this)
        shieldTrustUpdater.stop()
<<<<<<< HEAD
        integrationManager.stop()
        widgetManager.stop()
=======
        taskExecutor.executorScope.launch(coroutineDispatchers.main) {
            // This has to be done on main thread
            defaultIdentityService.stop()
        }
>>>>>>> f47bef71
    }

    override fun getSyncStateLive(): LiveData<SyncState> {
        return getSyncThread().liveState()
    }

    override fun hasAlreadySynced(): Boolean {
        return syncTokenStore.getLastToken() != null
    }

    private fun getSyncThread(): SyncThread {
        return syncThread ?: syncThreadProvider.get().also {
            syncThread = it
        }
    }

    override fun clearCache(callback: MatrixCallback<Unit>) {
        stopSync()
        stopAnyBackgroundSync()
        liveEntityObservers.forEach { it.cancelProcess() }
        cacheService.get().clearCache(callback)
        workManagerProvider.cancelAllWorks()
    }

    @Subscribe(threadMode = ThreadMode.MAIN)
    fun onGlobalError(globalError: GlobalError) {
        if (globalError is GlobalError.InvalidToken
                && globalError.softLogout) {
            // Mark the token has invalid
            taskExecutor.executorScope.launch(Dispatchers.IO) {
                sessionParamsStore.setTokenInvalid(sessionId)
            }
        }

        sessionListeners.dispatchGlobalError(globalError)
    }

    override fun contentUrlResolver() = contentUrlResolver

    override fun contentUploadProgressTracker() = contentUploadProgressTracker

    override fun cryptoService(): CryptoService = cryptoService.get()

    override fun identityService() = defaultIdentityService

    override fun addListener(listener: Session.Listener) {
        sessionListeners.addListener(listener)
    }

    override fun removeListener(listener: Session.Listener) {
        sessionListeners.removeListener(listener)
    }

    // For easy debugging
    override fun toString(): String {
        return "$myUserId - ${sessionParams.deviceId}"
    }
}<|MERGE_RESOLUTION|>--- conflicted
+++ resolved
@@ -52,21 +52,15 @@
 import im.vector.matrix.android.internal.database.LiveEntityObserver
 import im.vector.matrix.android.internal.di.SessionId
 import im.vector.matrix.android.internal.di.WorkManagerProvider
-<<<<<<< HEAD
+import im.vector.matrix.android.internal.session.identity.DefaultIdentityService
 import im.vector.matrix.android.internal.session.integrationmanager.IntegrationManager
-=======
-import im.vector.matrix.android.internal.session.identity.DefaultIdentityService
->>>>>>> f47bef71
 import im.vector.matrix.android.internal.session.room.timeline.TimelineEventDecryptor
 import im.vector.matrix.android.internal.session.sync.SyncTokenStore
 import im.vector.matrix.android.internal.session.sync.job.SyncThread
 import im.vector.matrix.android.internal.session.sync.job.SyncWorker
-<<<<<<< HEAD
 import im.vector.matrix.android.internal.session.widgets.WidgetManager
-=======
 import im.vector.matrix.android.internal.task.TaskExecutor
 import im.vector.matrix.android.internal.util.MatrixCoroutineDispatchers
->>>>>>> f47bef71
 import kotlinx.coroutines.Dispatchers
 import kotlinx.coroutines.launch
 import org.greenrobot.eventbus.EventBus
@@ -111,18 +105,13 @@
         private val _sharedSecretStorageService: Lazy<SharedSecretStorageService>,
         private val accountService: Lazy<AccountService>,
         private val timelineEventDecryptor: TimelineEventDecryptor,
-<<<<<<< HEAD
         private val integrationManager: IntegrationManager,
         private val widgetManager: WidgetManager,
-        private val shieldTrustUpdater: ShieldTrustUpdater)
-    : Session,
-=======
         private val shieldTrustUpdater: ShieldTrustUpdater,
         private val coroutineDispatchers: MatrixCoroutineDispatchers,
         private val defaultIdentityService: DefaultIdentityService,
         private val taskExecutor: TaskExecutor
 ) : Session,
->>>>>>> f47bef71
         RoomService by roomService.get(),
         RoomDirectoryService by roomDirectoryService.get(),
         GroupService by groupService.get(),
@@ -159,12 +148,9 @@
         eventBus.register(this)
         timelineEventDecryptor.start()
         shieldTrustUpdater.start()
-<<<<<<< HEAD
         integrationManager.start()
         widgetManager.start()
-=======
         defaultIdentityService.start()
->>>>>>> f47bef71
     }
 
     override fun requireBackgroundSync() {
@@ -207,15 +193,12 @@
         isOpen = false
         eventBus.unregister(this)
         shieldTrustUpdater.stop()
-<<<<<<< HEAD
         integrationManager.stop()
         widgetManager.stop()
-=======
         taskExecutor.executorScope.launch(coroutineDispatchers.main) {
             // This has to be done on main thread
             defaultIdentityService.stop()
         }
->>>>>>> f47bef71
     }
 
     override fun getSyncStateLive(): LiveData<SyncState> {
