/*
 * Copyright 2019 New Vector Ltd
 *
 * Licensed under the Apache License, Version 2.0 (the "License");
 * you may not use this file except in compliance with the License.
 * You may obtain a copy of the License at
 *
 * http://www.apache.org/licenses/LICENSE-2.0
 *
 * Unless required by applicable law or agreed to in writing, software
 * distributed under the License is distributed on an "AS IS" BASIS,
 * WITHOUT WARRANTIES OR CONDITIONS OF ANY KIND, either express or implied.
 * See the License for the specific language governing permissions and
 * limitations under the License.
 */

package im.vector.matrix.android.internal.di

import android.content.Context
import android.content.res.Resources
import dagger.Module
import dagger.Provides
import im.vector.matrix.android.internal.util.MatrixCoroutineDispatchers
import im.vector.matrix.android.internal.util.createBackgroundHandler
import kotlinx.coroutines.Dispatchers
import kotlinx.coroutines.android.asCoroutineDispatcher
import kotlinx.coroutines.asCoroutineDispatcher
import org.matrix.olm.OlmManager

@Module
internal object MatrixModule {

    @JvmStatic
    @Provides
    @MatrixScope
    fun providesMatrixCoroutineDispatchers(): MatrixCoroutineDispatchers {
        return MatrixCoroutineDispatchers(io = Dispatchers.IO,
<<<<<<< HEAD
                computation = Dispatchers.Default,
                main = Dispatchers.Main,
                crypto = createBackgroundHandler("Crypto_Thread").asCoroutineDispatcher(),
                sync = Executors.newSingleThreadExecutor().asCoroutineDispatcher(),
                dmVerif = Executors.newSingleThreadExecutor().asCoroutineDispatcher()
=======
                                          computation = Dispatchers.Default,
                                          main = Dispatchers.Main,
                                          crypto = createBackgroundHandler("Crypto_Thread").asCoroutineDispatcher()
>>>>>>> 90f2199e
        )
    }

    @JvmStatic
    @Provides
    fun providesResources(context: Context): Resources {
        return context.resources
    }

    @JvmStatic
    @Provides
    @MatrixScope
    fun providesOlmManager(): OlmManager {
        return OlmManager()
    }
}<|MERGE_RESOLUTION|>--- conflicted
+++ resolved
@@ -26,6 +26,7 @@
 import kotlinx.coroutines.android.asCoroutineDispatcher
 import kotlinx.coroutines.asCoroutineDispatcher
 import org.matrix.olm.OlmManager
+import java.util.concurrent.Executors
 
 @Module
 internal object MatrixModule {
@@ -35,17 +36,10 @@
     @MatrixScope
     fun providesMatrixCoroutineDispatchers(): MatrixCoroutineDispatchers {
         return MatrixCoroutineDispatchers(io = Dispatchers.IO,
-<<<<<<< HEAD
                 computation = Dispatchers.Default,
                 main = Dispatchers.Main,
                 crypto = createBackgroundHandler("Crypto_Thread").asCoroutineDispatcher(),
-                sync = Executors.newSingleThreadExecutor().asCoroutineDispatcher(),
                 dmVerif = Executors.newSingleThreadExecutor().asCoroutineDispatcher()
-=======
-                                          computation = Dispatchers.Default,
-                                          main = Dispatchers.Main,
-                                          crypto = createBackgroundHandler("Crypto_Thread").asCoroutineDispatcher()
->>>>>>> 90f2199e
         )
     }
 
